from __future__ import print_function
from __future__ import division
"""
test: True
"""
from six.moves import range
import numpy as np
import sympy as sp

import pyLBM

X, Y, LA = sp.symbols('X, Y, LA')
rho, qx, qy = sp.symbols('rho, qx, qy')

def bc_in(f, m, x, y, width, height, max_velocity, grad_pressure):
    m[rho] = (x-0.5*width) * grad_pressure
    m[qx] = max_velocity * (1. - 4.*y**2/height**2)

def bc_out(f, m, x, y, width, grad_pressure):
    m[rho] = (x-0.5*width) * grad_pressure


def run(dx, Tf, generator=pyLBM.generator.CythonGenerator, sorder=None, withPlot=True):
    """
    Parameters
    ----------

    dx: double
        spatial step

    Tf: double
        final time

    generator: pyLBM generator

    sorder: list
        storage order

    withPlot: boolean
        if True plot the solution otherwise just compute the solution

    """
    # parameters
    la = 1. # velocity of the scheme
    width = 2
    height = 1
    max_velocity = 0.1
    rhoo = 1.
    mu   = 0.00185
    zeta = 1.e-2
    xmin, xmax, ymin, ymax = 0.0, width, -0.5*height, 0.5*height
    grad_pressure = - max_velocity * 8.0 / (height)**2 * 3.0/(la**2*rhoo) * mu
    dummy = 3.0/(la*rhoo*dx)
    s1 = 1.0/(0.5+zeta*dummy)
    s2 = 1.0/(0.5+mu*dummy)
    s  = [0.,0.,0.,s1,s1,s1,s1,s2,s2]
    dummy = 1./(LA**2*rhoo)
    qx2 = dummy*qx**2
    qy2 = dummy*qy**2
    q2  = qx2+qy2
    qxy = dummy*qx*qy

    dico = {
        'box':{'x':[xmin, xmax], 'y':[ymin, ymax], 'label':[2, 1, 0, 0]},
        'space_step':dx,
        'scheme_velocity':la,
        'schemes':[{'velocities':list(range(9)),
                    'polynomials':[1,
                             LA*X, LA*Y,
                             3*(X**2+Y**2)-4,
                             0.5*(9*(X**2+Y**2)**2-21*(X**2+Y**2)+8),
                             3*X*(X**2+Y**2)-5*X, 3*Y*(X**2+Y**2)-5*Y,
                             X**2-Y**2, X*Y],
                    'relaxation_parameters':s,
                    'equilibrium':[rho,
                              qx, qy,
                              -2*rho + 3*q2,
                              rho - 3*q2,
                              -qx/LA, -qy/LA,
                              qx2 - qy2, qxy],
                    'conserved_moments': [rho, qx, qy],
                    'init':{rho: 1.,
                            qx: 0.,
                            qy: 0.
                            },
                    }],
        'parameters':{'LA':la},
        'boundary_conditions':{
            0:{'method':{0: pyLBM.bc.Bouzidi_bounce_back}},
            1:{'method':{0: pyLBM.bc.Neumann_vertical}},
            2:{'method':{0: pyLBM.bc.Bouzidi_bounce_back},
               'value':(bc_in, (width, height, max_velocity, grad_pressure))}
        },
        'generator': generator,
    }

    sol = pyLBM.Simulation(dico, sorder=sorder)

    if withPlot:
        # init viewer
        viewer = pyLBM.viewer.matplotlibViewer
        fig = viewer.Fig()
        ax = fig[0]

        nt = int(sol.domain.N[0]/2)
<<<<<<< HEAD
        y = sol.domain.y

        l1 = ax.plot(y, sol.m[qx][nt], color='r', marker='+')[0]
        l2 = ax.plot(y, rhoo*max_velocity * (1.-4.*y**2/height**2), color='k')
=======
        y = sol.domain.y[1:-1]
        l1 = ax.plot(y, sol.m[qx][nt, 1:-1], color='r', marker='+', label='middle slice')[0]
        l2 = ax.plot(y, rhoo*max_velocity * (1.-4.*y**2/height**2), color='k', label='exact')[0]
>>>>>>> 2945b3a2
        ax.title = 'Velocity at t = {0:f}'.format(sol.t)
        ax.legend()
        #ax.axis(ymin, ymax, 0., 1.2*max_velocity)

        def update(iframe):
            sol.one_time_step()
            l1.set_data(y, sol.m[qx][nt])
            ax.title = 'Velocity at t = {0:f}'.format(sol.t)

        # run the simulation
        fig.animate(update, interval=1)
        fig.show()
    else:
        while sol.t < Tf:
            sol.one_time_step()

    return sol

if __name__ == '__main__':
    dx = 1./128
    Tf = 20
    run(dx, Tf, generator=pyLBM.generator.NumpyGenerator)<|MERGE_RESOLUTION|>--- conflicted
+++ resolved
@@ -103,16 +103,10 @@
         ax = fig[0]
 
         nt = int(sol.domain.N[0]/2)
-<<<<<<< HEAD
         y = sol.domain.y
 
         l1 = ax.plot(y, sol.m[qx][nt], color='r', marker='+')[0]
         l2 = ax.plot(y, rhoo*max_velocity * (1.-4.*y**2/height**2), color='k')
-=======
-        y = sol.domain.y[1:-1]
-        l1 = ax.plot(y, sol.m[qx][nt, 1:-1], color='r', marker='+', label='middle slice')[0]
-        l2 = ax.plot(y, rhoo*max_velocity * (1.-4.*y**2/height**2), color='k', label='exact')[0]
->>>>>>> 2945b3a2
         ax.title = 'Velocity at t = {0:f}'.format(sol.t)
         ax.legend()
         #ax.axis(ymin, ymax, 0., 1.2*max_velocity)
