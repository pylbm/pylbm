from __future__ import print_function
from __future__ import division
"""
 Solver D2Q4 for the advection equation on the 2D-torus

 d_t(u) + cx d_x(u) + cy d_y(u) = 0, t > 0, 0 < x,y < 1,
 u(t=0,x,y) = u0(x,y),
 u(t,x=0,y) = u(t,x=1,y) 0 < y < 1,
 u(t,x,y=0) = u(t,x,y=1) 0 < x < 1,

 the solution is
 u(t,x,y) = u0(x-cx*t,y-cy*t)

 test: True
"""
import numpy as np
import sympy as sp
from six.moves import range

import pyLBM

u, X, Y, LA = sp.symbols('u,X,Y,LA')

compt = 0

def u0(x, y, xmin, xmax, ymin, ymax):
    return np.ones((x.shape[0], y.shape[0]), dtype='float64') \
           + .5 * ((x-0.25*(xmin+xmax))**2+(y-0.5*(ymin+ymax))**2 < 0.01)

def run(dx, Tf, generator=pyLBM.generator.CythonGenerator, sorder=None, withPlot=True):
    """
    Parameters
    ----------

    dx: double
        spatial step

    Tf: double
        final time

    generator: pyLBM generator

    sorder: list
        storage order

    withPlot: boolean
        if True plot the solution otherwise just compute the solution

    """
    # parameters
    xmin, xmax, ymin, ymax = 0., 1., 0., 1. # bounds of the domain
    cx, cy = 0.2, 0.5                       # velocity of the advection
    la = 2.                                 # scheme velocity
    sigma_qx = 1./np.sqrt(12)
    sigma_xy = sigma_qx
    s_qx = 1./(0.5+sigma_qx)
    s_xy = 1./(0.5+sigma_xy)
    s  = [0., s_qx, s_qx, s_xy]             # relaxation parameters

    dico = {
        'box':{'x':[xmin, xmax], 'y':[ymin, ymax], 'label':-1},
        'space_step':dx,
        'scheme_velocity':la,
        'schemes':[
            {
                'velocities':list(range(1,5)),
                'conserved_moments':u,
                'polynomials':[1, LA*X, LA*Y, X**2-Y**2],
                'relaxation_parameters':s,
                'equilibrium':[u, cx*u, cy*u, 0],
                'init':{u:(u0,(xmin, xmax, ymin, ymax))},
            },
        ],
        'generator': generator,
        'parameters':{LA:la},
        }

    sol = pyLBM.Simulation(dico, sorder=sorder)

<<<<<<< HEAD
    sol._m.get_global_array()

=======
>>>>>>> 2945b3a2
    if withPlot:
        # create the viewer to plot the solution
        viewer = pyLBM.viewer.matplotlibViewer
        fig = viewer.Fig()
        ax = fig[0]
<<<<<<< HEAD
    
        im = ax.image(sol.m[u].transpose())
        ax.title = 'solution at t = {0:f}'.format(sol.t)
    
=======

        im = ax.image(sol.m[u].transpose())
        ax.title = 'solution at t = {0:f}'.format(sol.t)

>>>>>>> 2945b3a2
        def update(iframe):
            global compt
            if sol.t<Tf:                 # time loop
                sol.one_time_step()      # increment the solution of one time step
                compt += 1
<<<<<<< HEAD
                if compt == 128:
                    compt = 0
                    im.set_data(sol.m[u].transpose())
                    ax.title = 'solution at t = {0:f}'.format(sol.t)
    
=======
                if compt == 2:
                    compt = 0
                    im.set_data(sol.m[u].transpose())
                    ax.title = 'solution at t = {0:f}'.format(sol.t)

>>>>>>> 2945b3a2
        fig.animate(update, interval=1)
        fig.show()
    else:
        while sol.t < Tf:
            sol.one_time_step()

    return sol

if __name__ == '__main__':
    dx = 1./128
    Tf = 10.
    run(dx, Tf, generator=pyLBM.generator.CythonGenerator)<|MERGE_RESOLUTION|>--- conflicted
+++ resolved
@@ -77,45 +77,22 @@
 
     sol = pyLBM.Simulation(dico, sorder=sorder)
 
-<<<<<<< HEAD
-    sol._m.get_global_array()
-
-=======
->>>>>>> 2945b3a2
     if withPlot:
         # create the viewer to plot the solution
         viewer = pyLBM.viewer.matplotlibViewer
         fig = viewer.Fig()
         ax = fig[0]
-<<<<<<< HEAD
-    
         im = ax.image(sol.m[u].transpose())
         ax.title = 'solution at t = {0:f}'.format(sol.t)
-    
-=======
-
-        im = ax.image(sol.m[u].transpose())
-        ax.title = 'solution at t = {0:f}'.format(sol.t)
-
->>>>>>> 2945b3a2
         def update(iframe):
             global compt
             if sol.t<Tf:                 # time loop
                 sol.one_time_step()      # increment the solution of one time step
                 compt += 1
-<<<<<<< HEAD
                 if compt == 128:
                     compt = 0
                     im.set_data(sol.m[u].transpose())
                     ax.title = 'solution at t = {0:f}'.format(sol.t)
-    
-=======
-                if compt == 2:
-                    compt = 0
-                    im.set_data(sol.m[u].transpose())
-                    ax.title = 'solution at t = {0:f}'.format(sol.t)
-
->>>>>>> 2945b3a2
         fig.animate(update, interval=1)
         fig.show()
     else:
