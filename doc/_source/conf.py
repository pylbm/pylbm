--- conflicted
+++ resolved
@@ -42,14 +42,9 @@
               #'sphinxarg.ext',
               #'sphinx.ext.viewcode',
               ]
-<<<<<<< HEAD
-#mathjax_path="https://cdn.mathjax.org/mathjax/latest/MathJax.js?config=TeX-AMS-MML_HTMLorMML"
-mathjax_path="/Users/graille/.ipython/nbextensions/mathjax/unpacked/MathJax.js?config=TeX-AMS-MML_HTMLorMML"
-=======
 nbsphinx_execute = 'auto'              
 #mathjax_path="https://cdn.mathjax.org/mathjax/latest/MathJax.js?config=TeX-AMS-MML_HTMLorMML"
 #mathjax_path="/Users/graille/.ipython/nbextensions/mathjax/unpacked/MathJax.js?config=TeX-AMS-MML_HTMLorMML"
->>>>>>> b0f2008b
 #mathjax_path="/home/gouarin/.ipython/nbextensions/mathjax/unpacked/MathJax.js?config=TeX-AMS-MML_HTMLorMML"
 #autodoc_member_order = 'bysource'
 
