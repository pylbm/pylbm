--- conflicted
+++ resolved
@@ -104,7 +104,7 @@
         self.list_elem = []
         self.log = setLogger(__name__)
 
-        dummylab = dico['box'].get('label', -1)
+        dummylab = dico['box'].get('label', 0)
         if isinstance(dummylab, int):
             self.box_label = [dummylab]*2*self.dim
         elif isinstance(dummylab, list):
@@ -182,8 +182,8 @@
         fig.clf()
         plt.ion()
         plt.hold(True)
+        ax = fig.add_subplot(111)
         if (self.dim == 1):
-            ax = fig.add_subplot(111)
             xmin = (float)(self.bounds[0][0])
             xmax = (float)(self.bounds[0][1])
             L = xmax-xmin
@@ -199,7 +199,6 @@
                 plt.text(xmax-l, -2*h, self.box_label[1], fontsize=18, horizontalalignment='center',verticalalignment='center')
             plt.axis('equal')
         elif (self.dim == 2):
-            ax = fig.add_subplot(111)
             xmin = (float)(self.bounds[0][0])
             xmax = (float)(self.bounds[0][1])
             ymin = (float)(self.bounds[1][0])
@@ -222,12 +221,7 @@
                     coul = 'white'
                 elem._visualize(ax, coul, viewlabel)
         elif (self.dim == 3):
-<<<<<<< HEAD
-            couleurs = [(1./k, 0., 1.-1./k) for k in range(1,10)]
-            couleurs.append((0., 0., 0.))
-=======
             couleurs = [(1./k, 0., 1.-1./k) for k in range(1,11)]
->>>>>>> 1b266eea
             ax = fig.add_subplot(111, projection='3d')
             Pmin = [(float)(self.bounds[k][0]) for k in range(3)]
             Pmax = [(float)(self.bounds[k][1]) for k in range(3)]
