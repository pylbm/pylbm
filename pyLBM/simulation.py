from __future__ import print_function
from __future__ import division
# Authors:
#     Loic Gouarin <loic.gouarin@math.u-psud.fr>
#     Benjamin Graille <benjamin.graille@math.u-psud.fr>
#
# License: BSD 3 clause

from six.moves import range
from six import string_types
import sys
import types
import cmath
import numpy as np
import sympy as sp
from sympy.matrices import Matrix, zeros
import mpi4py.MPI as mpi

import matplotlib
import matplotlib.pyplot as plt
import matplotlib.colors as colors
import matplotlib.cm as cm

from .domain import Domain
from .scheme import Scheme
from .geometry import Geometry
from .stencil import Stencil
from .boundary import Boundary
from . import utils
from .validate_dictionary import *

from .logs import setLogger
from .storage import Array, Array_in, AOS, SOA
from .generator import NumpyGenerator


proto_simu = {
    'name':(type(None),) + string_types,
    'box':(is_dico_box,),
    'elements':(type(None), is_list_elem),
    'dim':(type(None), int),
    'space_step':(int, float, sp.Symbol),
    'scheme_velocity':(int, float, sp.Symbol),
    'parameters':(type(None), is_dico_sp_sporfloat),
    'schemes':(is_list_sch,),
    'boundary_conditions':(type(None), is_dico_bc),
    'generator':(type(None), is_generator),
    'ode_solver':(type(None), is_ode_solver),
    'split_pattern': (type(None), is_list_string_or_tuple),
    'stability':(type(None), is_dico_stab),
    'consistency':(type(None), is_dico_cons),
    'inittype':(type(None),) + string_types,
}

class Simulation(object):
    """
    create a class simulation

    Parameters
    ----------

    dico : dictionary
    domain : object of class :py:class:`Domain<pyLBM.domain.Domain>`, optional
    scheme : object of class :py:class:`Scheme<pyLBM.scheme.Scheme>`, optional
    type :   optional argument (default value is 'float64')

    Attributes
    ----------

    dim : int
      spatial dimension
    type : float64
      the type of the values
    domain : :py:class:`Domain<pyLBM.domain.Domain>`
      the domain given in argument
    scheme : :py:class:`Scheme<pyLBM.scheme.Scheme>`
      the scheme given in argument
    m : numpy array
      a numpy array that contains the values of the moments in each point
    F : numpy array
      a numpy array that contains the values of the distribution functions in each point

    Methods
    -------

    initialization :
      initialize all the arrays
    transport :
      compute the transport phase (modifies the array _F)
    relaxation :
      compute the relaxation phase (modifies the array _m)
    equilibrium :
      compute the equilibrium
    f2m :
      compute the moments _m from the distribution _F
    m2f :
      compute the distribution _F from the moments _m
    boundary_condition :
      compute the boundary conditions (modifies the array _F)
    one_time_step :
      compute a complet time step combining
      boundary_condition, transport, f2m, relaxation, m2f
    time_info :
      print informations about time

    Examples
    --------

    see demo/examples/

    Access to the distribution functions and the moments.

    In 1D::

    >>>F[n][k][i]
    >>>m[n][k][i]

    get the kth distribution function of the nth elementary scheme
    and the kth moment of the nth elementary scheme
    at the point x[0][i].

    In 2D::

    >>>F[n][k][j, i]
    >>>m[n][k][j, i]

    get the kth distribution function of the nth elementary scheme
    and the kth moment of the nth elementary scheme
    at the point x[0][i], x[1][j].


    Notes
    -----

    The methods
    :py:meth:`transport<pyLBM.simulation.Simulation.transport>`,
    :py:meth:`relaxation<pyLBM.simulation.Simulation.relaxation>`,
    :py:meth:`equilibrium<pyLBM.simulation.Simulation.equilibrium>`,
    :py:meth:`f2m<pyLBM.simulation.Simulation.f2m>`,
    :py:meth:`m2f<pyLBM.simulation.Simulation.m2f>`,
    :py:meth:`boundary_condition<pyLBM.simulation.Simulation.boundary_condition>`,
    and
    :py:meth:`one_time_step<pyLBM.simulation.Simulation.one_time_step>`
    are just call of the methods of the class
    :py:class:`Scheme<pyLBM.scheme.Scheme>`.
    """
    def __init__(self, dico, domain=None, scheme=None, sorder=None, dtype='float64'):
        self.log = setLogger(__name__)
        self.type = dtype
        self.order = 'C'
        self._update_m = True

        self.log.info('Check the dictionary (by Simulation)')
        test, aff = validate(dico, proto_simu)
        if test:
            self.log.info(aff)
        else:
            self.log.error(aff)
            sys.exit()

        self.name = dico.get('name', None)

        self.log.info('Build the domain')
        try:
            if domain is not None:
                self.domain = domain
            else:
                self.domain = Domain(dico, verif=False)
        except KeyError:
            self.log.error('Error in the creation of the domain: wrong dictionnary')
            sys.exit()

        self.log.info('Build the scheme')
        try:
            if scheme is not None:
                self.scheme = scheme
            else:
                self.scheme = Scheme(dico)
        except KeyError:
            self.log.error('Error in the creation of the scheme: wrong dictionnary')
            sys.exit()

        self.t = 0.
        self.nt = 0
        self.dt = self.domain.dx/self.scheme.la
        try:
            assert self.domain.dim == self.scheme.dim
        except:
            self.log.error('Solution: the dimension of the domain and of the scheme are not the same\n')
            sys.exit()

        self.dim = self.domain.dim

        self.log.info('Build arrays')

        self.mpi_topo = self.domain.mpi_topo

        nv = self.scheme.stencil.nv_ptr[-1]
        nspace = self.domain.global_size
        vmax = self.domain.stencil.vmax

        if sorder is None:
            if isinstance(self.scheme.generator, NumpyGenerator):
                self._m = SOA(nv, nspace, vmax, self.mpi_topo)
                self._F = SOA(nv, nspace, vmax, self.mpi_topo)
                #self._Fold = self._F
                sorder = [i for i in range(self.dim + 1)]
            else:
                self._m = AOS(nv, nspace, vmax, self.mpi_topo)
                self._F = AOS(nv, nspace, vmax, self.mpi_topo)
                sorder = [self.dim] + [i for i in range(self.dim)]
        else:
            self._m = Array(nv, nspace, vmax, sorder, self.mpi_topo)
            self._F = Array(nv, nspace, vmax, sorder, self.mpi_topo)

        self._m.set_conserved_moments(self.scheme.consm, self.domain.stencil.nv_ptr)
        self._F.set_conserved_moments(self.scheme.consm, self.domain.stencil.nv_ptr)

        if self.scheme.generator.sameF:
            self._Fold = self._F
        else:
            self._Fold = Array(nv, nspace, vmax, sorder, self.mpi_topo)
            self._Fold.set_conserved_moments(self.scheme.consm, self.domain.stencil.nv_ptr)

        self._m_in = Array_in(self._m)
        self._F_in = Array_in(self._F)

        self.scheme.generate(sorder)
        # be sure that process 0 generate the code

        self.log.info('Build boundary conditions')

        self.bc = Boundary(self.domain, dico)
        for method in self.bc.methods:
            method.prepare_rhs(self)
            method.set_rhs()
            method.set_iload()

        self.log.info('Initialization')
        self.initialization(dico)

        #computational time measurement
        self.cpu_time = {
            'relaxation':0.,
            'source_term':0.,
            'transport':0.,
            'f2m_m2f':0.,
            'boundary_conditions':0.,
            'total':0.,
            'number_of_iterations':0,
            'MLUPS':0.,
        }

    @utils.itemproperty
    def m_halo(self, i):
        if self._update_m:
            self._update_m = False
            self.f2m()
        return self._m[i]

    @m_halo.setter
    def m_halo(self, i, value):
        self._update_m = False
        self._m[i] = value

    @utils.itemproperty
    def m(self, i):
        if self._update_m:
            self._update_m = False
            self.f2m()
        return self._m_in[i]

    @m.setter
    def m(self, i, value):
        self._update_m = False
        self._m_in[i] = value

    @utils.itemproperty
    def F_halo(self, i):
        return self._F[i]

    @F_halo.setter
    def F_halo(self, i, value):
        self._update_m = True
        self._F[i] = value

    @utils.itemproperty
    def F(self, i):
        return self._F_in[i]

    @F.setter
    def F(self, i, value):
        self._update_m = True
        self._F_in[i] = value

    def __str__(self):
        s = "Simulation informations: "
        if self.name is not None:
            s += "[ " + self.name + " ]"
        s += '\n'
        s += self.domain.__str__()
        s += self.scheme.__str__()
        return s

    def time_info(self):
        t = self.cpu_time
        # tranform the seconds into days, hours, minutes, seconds
        ttot = int(t['total'])
        tms = int(1000*(t['total'] - ttot))
        us = 1 # 1 second
        um = 60*us # 1 minute
        uh = 60*um # 1 hour
        ud = 24*uh # 1 day
        unity = [ud, uh, um, us]
        unity_name = ['d', 'h', 'm', 's']
        tcut = []
        for u in unity:
            tcut.append(ttot//u)
            ttot -= tcut[-1]*u
        #computational time measurement
        s = '*'*50
        s += '\n* Time informations' + ' '*30 + '*'
        s += '\n* ' + '-'*46 + ' *'
        s += '\n* MLUPS {0:5.1f}'.format(t['MLUPS']) + ' '*36 + '*'
        s += '\n* Number of iterations {0:10.3e}'.format(t['number_of_iterations'])
        s += ' '*16 + '*'
        s += '\n* Total time   '
        test_dummy = True
        for k in range(len(unity)-1):
            if (test_dummy and tcut[k] == 0):
                s += ' '*4
            else:
                test_dummy = False
                s += '{0:2d}{1} '.format(int(tcut[k]), unity_name[k])
        s += '{0:2d}{1} '.format(int(tcut[-1]), unity_name[-1])
        if test_dummy:
            s += '{0:3d}ms'.format(tms) + ' '*13 + '*'
        else:
            s += ' '*18 + '*'
        if t['total'] == 0:
            ttotal = 1.e-15
        else:
            ttotal = t['total']
        s += '\n* ' + '-'*46 + ' *'
        s += '\n* relaxation         : {0:2d}%'.format(int(100*t['relaxation']/ttotal))
        s += ' '*23 + '*'
        s += '\n* source term        : {0:2d}%'.format(int(100*t['source_term']/ttotal))
        s += ' '*23 + '*'
        s += '\n* transport          : {0:2d}%'.format(int(100*t['transport']/ttotal))
        s += ' '*23 + '*'
        s += '\n* f2m_m2f            : {0:2d}%'.format(int(100*t['f2m_m2f']/ttotal))
        s += ' '*23 + '*'
        s += '\n* boundary conditions: {0:2d}%'.format(int(100*t['boundary_conditions']/ttotal))
        s += ' '*23 + '*'
        s += '\n' + '*'*50
        print(s)

    def initialization(self, dico):
        """
        initialize all the numy array with the initial conditions

        Parameters
        ----------

        dico : the dictionary with the `key:value` 'init'

        Returns
        -------

        set the initial values to the numpy arrays _F and _m

        Notes
        -----

        The initial values are set to _m, the array _F is then initialized
        with the equilibrium values.
        If the initial values have to be set to _F, use the optional
        `key:value` 'inittype' with the value 'distributions'
        (default value is set to 'moments').
        """
        # type of initialization
        # by default, the initialization is on the moments
        # else, it could be distributions
        inittype = dico.get('inittype', 'moments')
<<<<<<< HEAD
        coords = np.meshgrid(*(c for c in self.domain.coords_halo), sparse=True, indexing='ij')
=======
        if self.dim == 1:
            x = self.domain.x
            coords = (x,)
        elif self.dim == 2:
            x = self.domain.x[:, np.newaxis]
            y = self.domain.y[np.newaxis, :]
            coords = (x, y)
        elif self.dim == 3:
            x = self.domain.x[:, np.newaxis, np.newaxis]
            y = self.domain.y[np.newaxis, :, np.newaxis]
            z = self.domain.z[np.newaxis, np.newaxis, :]
            coords = (x, y, z)
>>>>>>> 2945b3a2

        if inittype == 'moments':
            array_to_init = self._m
        elif inittype == 'distributions':
            array_to_init = self._F
        else:
            sss = 'Error in the creation of the scheme: wrong dictionnary\n'
            sss += 'the key `inittype` should be moments or distributions'
            self.log.error(sss)
            sys.exit()

        for k, v in self.scheme.init.items():
            ns = self.scheme.stencil.nv_ptr[k[0]] + k[1]

            if isinstance(v, tuple):
                f = v[0]
                extraargs = v[1] if len(v) == 2 else ()
                fargs = tuple(coords) + extraargs
                array_to_init[ns] = f(*fargs)
            else:
                array_to_init[ns] = v

        if inittype == 'moments':
            self.scheme.equilibrium(self._m)
            self.scheme.m2f(self._m, self._F)
        elif inittype == 'distributions':
            self.scheme.f2m(self._F, self._m)

    def transport(self):
        """
        compute the transport phase on distribution functions
        (the array _F is modified)
        """
        t = mpi.Wtime()
        self.scheme.transport(self._F)
        self.cpu_time['transport'] += mpi.Wtime() - t

    def relaxation(self):
        """
        compute the relaxation phase on moments
        (the array _m is modified)
        """
        t = mpi.Wtime()
        self.scheme.relaxation(self._m)
        self.cpu_time['relaxation'] += mpi.Wtime() - t

    def source_term(self, fraction_of_time_step = 1.):
        """
        compute the source term phase on moments
        (the array _m is modified)
        """
        t = mpi.Wtime()
        self.scheme.source_term(self._m, self.t, fraction_of_time_step * self.dt, *self.domain.coords)
        self.cpu_time['source_term'] += mpi.Wtime() - t

    def f2m(self):
        """
        compute the moments from the distribution functions
        (the array _m is modified)
        """
        t = mpi.Wtime()
        self.scheme.f2m(self._F, self._m)
        self.cpu_time['f2m_m2f'] += mpi.Wtime() - t

    def m2f(self):
        """
        compute the distribution functions from the moments
        (the array _F is modified)
        """
        t = mpi.Wtime()
        self.scheme.m2f(self._m, self._F)
        self.cpu_time['f2m_m2f'] += mpi.Wtime() - t

    def equilibrium(self):
        """
        set the moments to the equilibrium values
        (the array _m is modified)

        Notes
        -----

        Another moments vector can be set to equilibrium values:
        use directly the method of the class Scheme
        """
        self.scheme.equilibrium(self._m)

    def boundary_condition(self):
        """
        perform the boundary conditions

        Notes
        -----

        The array _F is modified in the phantom array (outer points)
        according to the specified boundary conditions.
        """
        t = mpi.Wtime()
        self.scheme.set_boundary_conditions(self._F, self._m, self.bc, self.mpi_topo)
        self.cpu_time['boundary_conditions'] += mpi.Wtime() - t

    def one_time_step(self):
        """
        compute one time step

        Notes
        -----

        Modify the arrays _F and _m in order to go further of dt.
        This function is equivalent to successively use

        - boundary_condition
        - transport
        - f2m
        - relaxation
        - m2f
        """
        self._update_m = True # we recompute f so m will be not correct

        t1 = mpi.Wtime()
        self.boundary_condition()

        tloci = mpi.Wtime()

        self.scheme.onetimestep(self._m, self._F, self._Fold, self.domain.in_or_out, self.domain.valin, self.t, self.dt,
            *self.domain.coords)
        self._F, self._Fold = self._Fold, self._F
        tlocf = mpi.Wtime()
        self.cpu_time['transport'] += 0.2*(tlocf-tloci)
        self.cpu_time['relaxation'] += 0.4*(tlocf-tloci)
        self.cpu_time['relaxation'] += 0.4*(tlocf-tloci)
        t2 = mpi.Wtime()
        self.cpu_time['total'] += t2 - t1
        self.cpu_time['number_of_iterations'] += 1

        self.t += self.dt
        self.nt += 1
        dummy = self.cpu_time['number_of_iterations']
        for n in self.domain.global_size:
            dummy *= n
        dummy /= self.cpu_time['total'] * 1.e6
        self.cpu_time['MLUPS'] = dummy

if __name__ == "__main__":
    pass<|MERGE_RESOLUTION|>--- conflicted
+++ resolved
@@ -382,22 +382,7 @@
         # by default, the initialization is on the moments
         # else, it could be distributions
         inittype = dico.get('inittype', 'moments')
-<<<<<<< HEAD
         coords = np.meshgrid(*(c for c in self.domain.coords_halo), sparse=True, indexing='ij')
-=======
-        if self.dim == 1:
-            x = self.domain.x
-            coords = (x,)
-        elif self.dim == 2:
-            x = self.domain.x[:, np.newaxis]
-            y = self.domain.y[np.newaxis, :]
-            coords = (x, y)
-        elif self.dim == 3:
-            x = self.domain.x[:, np.newaxis, np.newaxis]
-            y = self.domain.y[np.newaxis, :, np.newaxis]
-            z = self.domain.z[np.newaxis, np.newaxis, :]
-            coords = (x, y, z)
->>>>>>> 2945b3a2
 
         if inittype == 'moments':
             array_to_init = self._m
