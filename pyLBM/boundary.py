from __future__ import print_function
from __future__ import division
# Authors:
#     Loic Gouarin <loic.gouarin@math.u-psud.fr>
#     Benjamin Graille <benjamin.graille@math.u-psud.fr>
#
# License: BSD 3 clause

import numpy as np
from six.moves import range
import types
import collections

from .logs import setLogger
from .storage import Array
from .validate_dictionary import *

proto_bc = {
    'method':(is_dico_bcmethod, ),
    'value':(type(None), types.FunctionType, tuple),
}

class Boundary_Velocity(object):
    """
    Indices and distances for the label and the velocity ksym
    """
    def __init__(self, domain, label, ksym):
        self.label = label
        # on cherche les points de l'exterieur qui ont une vitesse qui rentre (indice ksym)
        # sur un bord labelise par label
        # on parcourt toutes les vitesses et on determine les points interieurs qui ont la vitesse
        # symmetrique (indice k) qui sort
        # puis on ecrit dans une liste reprenant l'ordre des vitesses du schema
        # - les indices des points exterieurs correspondants
        # - les distances associees
        self.v = domain.stencil.unique_velocities[ksym]
        v = self.v.get_symmetric()
        num = domain.stencil.unum2index[v.num]

        ind = np.where(domain.flag[num] == self.label)
        self.indices = np.array(ind)
        if self.indices.size != 0:
            self.indices += np.asarray(v.v)[:, np.newaxis]
        self.distance = np.array(domain.distance[(num,) + ind])

class Boundary(object):
    """
    Construct the boundary problem by defining the list of indeices on the border and the methods used on each label.

    Parameters
    ----------
    domain : Domain class

    dico : a dictionary that describes the boundaries
        - key is a label
        - value are again a dictionnary with
            + "method" key that gives the boundary method class used (Bounce_back, Anti_bounce_back, ...)
            + "value_bc" key that gives the value on the boundary

    Attributes
    ----------
    bv : dictionnary
        for each label key, a list of spatial indices and distance define for each velocity the points
        on the domain that are on the boundary.

    methods : list
        list of boundary methods used in the LBM scheme
        The list contains Boundary_method instance.

    """
    def __init__(self, domain, dico):
        self.log = setLogger(__name__)
        self.domain = domain

        # build the list of indices for each unique velocity and for each label
        self.bv = {}
        for label in self.domain.list_of_labels():
            dummy_bv = []
            for k in range(self.domain.stencil.unvtot):
                dummy_bv.append(Boundary_Velocity(self.domain, label, k))
            self.bv[label] = dummy_bv

        # build the list of boundary informations for each stencil and each label
        dico_bound = dico.get('boundary_conditions',{})
        stencil = self.domain.stencil

        istore = collections.OrderedDict() # important to set the boundary conditions always in the same way !!!
        ilabel = {}
        distance = {}
        value_bc = {}

        for label in self.domain.list_of_labels():
            if label == -1: # periodic conditions
                pass
            elif label == -2: # interface conditions
                pass
            else: # non periodic conditions
                value_bc[label] = dico_bound[label].get('value', None)
                methods = dico_bound[label]['method']
                # for each method get the list of points, the labels and the distances
                # where the distribution function must be updated on the boundary
                for k, v in methods.items():
                    for inumk, numk in enumerate(stencil.num[k]):
                        if self.bv[label][stencil.unum2index[numk]].indices.size != 0:
                            indices = self.bv[label][stencil.unum2index[numk]].indices
                            distance_tmp = self.bv[label][stencil.unum2index[numk]].distance
                            velocity = (inumk + stencil.nv_ptr[k])*np.ones(indices.shape[1], dtype=np.int32)[np.newaxis, :]
                            ilabel_tmp = label*np.ones(indices.shape[1], dtype=np.int32)
                            istore_tmp = np.concatenate([velocity, indices])
                            if istore.get(v, None) is None:
                                istore[v] = istore_tmp.copy()
                                ilabel[v] = ilabel_tmp.copy()
                                distance[v] = distance_tmp.copy()
                            else:
                                istore[v] = np.concatenate([istore[v], istore_tmp], axis=1)
                                ilabel[v] = np.concatenate([ilabel[v], ilabel_tmp])
                                distance[v] = np.concatenate([distance[v], distance_tmp])

        # for each method create the instance associated
        self.methods = []
        for k in list(istore.keys()):
            self.methods.append(k(istore[k], ilabel[k], distance[k], stencil, value_bc))

class Boundary_method(object):
    """

    Parameters
    ----------

    Attributes
    ----------
    feq : NumPy array

    rhs : NumPy array

    distance : NumPy array
    istore : NumPy array

    ilabel : NumPy array

    iload : list

    value_bc : dictionnary

    Methods
    -------
    prepare_rhs :
        compute the distribution function at the equilibrium with the value on the boundary

    """
    def __init__(self, istore, ilabel, distance, stencil, value_bc):
        self.log = setLogger(__name__)
        self.istore = istore
        self.feq = np.zeros((stencil.nv_ptr[-1], istore.shape[1]))
        self.rhs = np.zeros(istore.shape[1])
        self.ilabel = ilabel
        self.distance = distance
        self.stencil = stencil
        self.iload = []
        self.value_bc = {}
        for k in np.unique(self.ilabel):
            self.value_bc[k] = value_bc[k]

    def prepare_rhs(self, simulation):
        nv = simulation._m.nv
        sorder = simulation._m.sorder
        nspace = [1]*(len(sorder)-1)
        v = self.stencil.get_all_velocities()

        for key, value in self.value_bc.items():
            if value is not None:
                indices = np.where(self.ilabel == key)
                # TODO: check the index in sorder to be the most contiguous
                nspace[0] = indices[0].size
                k = self.istore[0, indices]

                s = 1 - self.distance[indices]
                coords = tuple()
                for i in range(simulation.domain.dim):
<<<<<<< HEAD
                    x = simulation.domain.coords_halo[i][self.istore[i + 1, indices]]
=======
                    x = simulation.domain.coords[i][self.istore[i + 1, indices]]
>>>>>>> 2945b3a2
                    x += s*v[k, i]*simulation.domain.dx
                    x = x.ravel()
                    for i in range(1, simulation.domain.dim):
                        x = x[:, np.newaxis]
                    coords += (x,)

                m = Array(nv, nspace , 0, sorder)
                m.set_conserved_moments(simulation.scheme.consm, self.stencil.nv_ptr)

                f = Array(nv, nspace , 0, sorder)
                f.set_conserved_moments(simulation.scheme.consm, self.stencil.nv_ptr)

                #TODO add error message and more tests
                if isinstance(value, types.FunctionType):
                    value(f, m, *coords)
                elif isinstance(value, tuple):
                    if len(value) != 2:
                        self.log.error("""Function set in boundary must be the function name or a tuple
                                       of size 2 with function name and extra args.""")
                    args = coords + value[1]
                    value[0](f, m, *args)
                simulation.scheme.equilibrium(m)
                simulation.scheme.m2f(m, f)

                self.feq[:, indices[0]] = f.swaparray.reshape((nv, indices[0].size))

class Bounce_back(Boundary_method):
    def __init__(self, istore, ilabel, distance, stencil, value_bc):
        super(Bounce_back, self).__init__(istore, ilabel, distance, stencil, value_bc)

    def set_iload(self):
        k = self.istore[0]
        ksym = self.stencil.get_symmetric()[k][np.newaxis, :]
        v = self.stencil.get_all_velocities()
        indices = self.istore[1:] + v[k].T
        self.iload.append(np.concatenate([ksym, indices]))

    def set_rhs(self):
        k = self.istore[0]
        ksym = self.stencil.get_symmetric()[k]
        self.rhs[:] = self.feq[k, np.arange(k.size)] - self.feq[ksym, np.arange(k.size)]

    def update(self, f):
        f[tuple(self.istore)] = f[tuple(self.iload[0])] + self.rhs

class Bouzidi_bounce_back(Boundary_method):
    def __init__(self, istore, ilabel, distance, stencil, value_bc):
        super(Bouzidi_bounce_back, self).__init__(istore, ilabel, distance, stencil, value_bc)
        self.s = np.empty(self.istore.shape[1])

    def set_iload(self):
        k = self.istore[0]
        ksym = self.stencil.get_symmetric()[k]
        v = self.stencil.get_all_velocities()

        iload1 = np.zeros(self.istore.shape, dtype=np.int)
        iload2 = np.zeros(self.istore.shape, dtype=np.int)

        mask = self.distance < .5
        iload1[0, mask] = ksym[mask]
        iload2[0, mask] = ksym[mask]
        iload1[1:, mask] = self.istore[1:, mask] + v[k[mask]].T
        iload2[1:, mask] = self.istore[1:, mask] + 2*v[k[mask]].T
        self.s[mask] = 2.*self.distance[mask]

        mask = np.logical_not(mask)
        iload1[0, mask] = ksym[mask]
        iload2[0, mask] = k[mask]
        iload1[1:, mask] = self.istore[1:, mask] + v[k[mask]].T
        iload2[1:, mask] = self.istore[1:, mask] + v[k[mask]].T
        self.s[mask] = .5/self.distance[mask]

        self.iload.append(iload1)
        self.iload.append(iload2)

    def set_rhs(self):
        k = self.istore[0]
        ksym = self.stencil.get_symmetric()[k]
        self.rhs[:] = self.feq[k, np.arange(k.size)] - self.feq[ksym, np.arange(k.size)]

    def update(self, f):
        f[tuple(self.istore)] = self.s*f[tuple(self.iload[0])] + (1 - self.s)*f[tuple(self.iload[1])] + self.rhs

class Anti_bounce_back(Bounce_back):
    def set_rhs(self):
        k = self.istore[0]
        ksym = self.stencil.get_symmetric()[k]
        self.rhs[:] = self.feq[k, np.arange(k.size)] + self.feq[ksym, np.arange(k.size)]

    def update(self, f):
        f[tuple(self.istore)] = -f[tuple(self.iload[0])] + self.rhs

class Bouzidi_anti_bounce_back(Bouzidi_bounce_back):
    def set_rhs(self):
        k = self.istore[0]
        ksym = self.stencil.get_symmetric()[k]
        self.rhs[:] = self.feq[k, np.arange(k.size)] + self.feq[ksym, np.arange(k.size)]

    def update(self, f):
        f[tuple(self.istore)] = -self.s*f[tuple(self.iload[0])] + (self.s - 1)*f[tuple(self.iload[1])] + self.rhs

class Neumann(Boundary_method):
    def __init__(self, istore, ilabel, distance, stencil, value_bc):
        super(Neumann, self).__init__(istore, ilabel, distance, stencil, value_bc)

    def set_rhs(self):
        pass

    def set_iload(self):
        k = self.istore[0]
        v = self.stencil.get_all_velocities()
        indices = self.istore[1:] + v[k].T
        self.iload.append(np.concatenate([k[np.newaxis, :], indices]))

    def update(self, f):
        f[tuple(self.istore)] = f[tuple(self.iload[0])]

class Neumann_x(Neumann):
    def set_iload(self):
        k = self.istore[0]
        v = self.stencil.get_all_velocities()
        indices = self.istore[1:].copy()
        indices[0] += v[k].T[0]
        self.iload.append(np.concatenate([k[np.newaxis, :], indices]))

class Neumann_y(Neumann):
    def set_iload(self):
        k = self.istore[0]
        v = self.stencil.get_all_velocities()
        indices = self.istore[1:].copy()
        indices[1] += v[k].T[1]
        self.iload.append(np.concatenate([k[np.newaxis, :], indices]))

class Neumann_z(Neumann):
    def set_iload(self):
        k = self.istore[0]
        v = self.stencil.get_all_velocities()
        indices = self.istore[1:].copy()
        indices[1] += v[k].T[2]
        self.iload.append(np.concatenate([k[np.newaxis, :], indices]))

if __name__ == "__main__":
    #from pyLBM.elements import *
    #import geometry, domain
    import numpy as np

    # dim = 2
    # dx = .1
    # xmin, xmax, ymin, ymax = 0., 1., 0., 1.
    #
    # dico_geometry = {'dim':dim,
    #                  'box':{'x':[xmin, xmax], 'y':[ymin, ymax], 'label':[0,0,1,0]},
    #                  'Elements':[0],
    #                  0:{'Element':Circle([0.5*(xmin+xmax),0.5*(ymin+ymax)], 0.3),
    #                     'del':True,
    #                     'label':2}
    #                  }
    #
    # dico   = {'dim':dim,
    #           'eometry':dico_geometry,
    #           'space_step':dx,
    #           'number_of_schemes':1,
    #           0:{'velocities':range(9),}
    #           }
    #
    # geom = Geometry.Geometry(dico)
    # dom = Domain.Domain(geom,dico)
    # b = Boundary(dom, 2, 0)
    # print b.indices
    # print
    # print b.distance

    istore = np.arange(12).reshape((3, 4))
    b = Boundary_method(istore)

    def changek(k, stencil):
        ksym = stencil.get_symmetric()
        return ksym[k]

    def changei(i):
        return np.array([[1], [1]])+i

    b.add_iload(changek, changei)
    print(b.istore, b.iload)<|MERGE_RESOLUTION|>--- conflicted
+++ resolved
@@ -177,11 +177,7 @@
                 s = 1 - self.distance[indices]
                 coords = tuple()
                 for i in range(simulation.domain.dim):
-<<<<<<< HEAD
                     x = simulation.domain.coords_halo[i][self.istore[i + 1, indices]]
-=======
-                    x = simulation.domain.coords[i][self.istore[i + 1, indices]]
->>>>>>> 2945b3a2
                     x += s*v[k, i]*simulation.domain.dx
                     x = x.ravel()
                     for i in range(1, simulation.domain.dim):
