--- conflicted
+++ resolved
@@ -7,16 +7,13 @@
 import numpy as np
 
 from .logs import setLogger
-<<<<<<< HEAD
 from .storage import Array
-=======
 from .validate_dictionary import *
 
 proto_bc = {
     'method':(is_dico_int_func, ),
     'value':(types.NoneType, types.FunctionType),
 }
->>>>>>> 38dcd41d
 
 class Boundary_Velocity:
     """
